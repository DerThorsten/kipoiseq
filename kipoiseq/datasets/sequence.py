from collections import OrderedDict
import pandas as pd
import numpy as np
from copy import deepcopy

from kipoi.metadata import GenomicRanges
from kipoi.specs import DataLoaderArgument, ArraySpecialType
from kipoi.plugin import is_installed
from kipoi.data import Dataset, kipoi_dataloader
from kipoi.specs import Author, Dependencies
from kipoi.utils import default_kwargs
from six import string_types


from kipoiseq.extractors import FastaStringExtractor
from kipoiseq.transforms import SwapAxes, DummyAxis, Compose, OneHot
from kipoiseq.transforms.functional import one_hot, resize_interval
from kipoiseq.utils import get_alphabet, get_onehot_shape, to_scalar

import pybedtools
from pybedtools import BedTool, Interval

# general dependencies
# bioconda::genomelake', TODO - add genomelake again once it gets released with pyfaidx to bioconda
deps = Dependencies(conda=['bioconda::pybedtools', 'bioconda::pyfaidx', 'numpy', 'pandas'],
                    pip=['kipoiseq'])
package_authors = [Author(name='Ziga Avsec', github='avsecz'),
                   Author(name='Roman Kreuzhuber', github='krrome')]

# Object exported on import *
__all__ = ['BedDataset', 'SeqDataset', 'SeqStringDataset']


def parse_dtype(dtype):
    dtypes = {'int': int, 'string': str, 'float': float, 'bool': bool}
    if dtype is None:
        return None
    if dtype in list(dtypes.values()):
        return dtype
    if dtype not in dtypes:
        raise Exception("Datatype '{0}' not recognized. Allowed are: {1}".format(dtype, str(list(dtypes.keys()))))
    return dtypes[dtype]


def parse_alphabet(alphabet):
    if isinstance(alphabet, str):
        return list(alphabet)
    else:
        return alphabet


def parse_type(dtype):
    if isinstance(dtype, string_types):
        if dtype in dir(np):
            return getattr(np, dtype)
    else:
        return dtype


class BedDataset(object):
    """Reads a tsv file in the following format:
    ```
    chr  start  stop  task1  task2 ...
    ```

    # Arguments
      tsv_file: tsv file type
      bed_columns: number of columns corresponding to the bed file. All the columns
        after that will be parsed as targets
      num_chr: if specified, 'chr' in the chromosome name will be dropped
      label_dtype: specific data type for labels
      ambiguous_mask: if specified, rows containing only ambiguous_mask values will be skipped
      incl_chromosomes: exclusive list of chromosome names to include in the final dataset.
        if not None, only these will be present in the dataset
      excl_chromosomes: list of chromosome names to omit from the dataset.
      ignore_targets: if True, target variables are ignored
    """

    # bed types accorging to
    # https://www.ensembl.org/info/website/upload/bed.html
    bed_types = [str,  # chrom
                 int,  # chromStart
                 int,  # chromEnd
                 str,  # name
                 float,  # score
                 str,  # strand
                 int,  # thickStart
                 int,  # thickEnd
                 str,  # itemRbg
                 int,  # blockCount
                 int,  # blockSizes
                 int]  # blockStarts

    def __init__(self, tsv_file,
                 label_dtype=None,
                 bed_columns=3,
                 num_chr=False,
                 ambiguous_mask=None,
                 incl_chromosomes=None,
                 excl_chromosomes=None,
                 ignore_targets=False):
        self.tsv_file = tsv_file
        self.bed_columns = bed_columns
        self.num_chr = num_chr
        self.label_dtype = label_dtype
        self.ambiguous_mask = ambiguous_mask
        self.incl_chromosomes = incl_chromosomes
        self.excl_chromosomes = excl_chromosomes
        self.ignore_targets = ignore_targets

        df_peek = pd.read_table(self.tsv_file,
                                header=None,
                                nrows=1,
                                sep='\t')
        found_columns = df_peek.shape[1]
        self.n_tasks = found_columns - self.bed_columns
        if self.n_tasks < 0:
            raise ValueError("BedDataset requires at least {} bed columns. Found only {} columns".
                             format(self.bed_columns, found_columns))

        self.df = pd.read_table(self.tsv_file,
                                header=None,
                                dtype={i: d
                                       for i, d in enumerate(self.bed_types[:self.bed_columns] +
                                                             [self.label_dtype] * self.n_tasks)},
                                sep='\t')
        if self.num_chr and self.df.iloc[0][0].startswith("chr"):
            self.df[0] = self.df[0].str.replace("^chr", "")
        if not self.num_chr and not self.df.iloc[0][0].startswith("chr"):
            self.df[0] = "chr" + self.df[0]

        if ambiguous_mask is not None:
            # exclude regions where only ambigous labels are present
            self.df = self.df[~np.all(self.df.iloc[:, self.bed_columns:] == ambiguous_mask, axis=1)]

            # omit data outside chromosomes
        if incl_chromosomes is not None:
            self.df = self.df[self.df[0].isin(incl_chromosomes)]
        if excl_chromosomes is not None:
            self.df = self.df[~self.df[0].isin(excl_chromosomes)]

    def __getitem__(self, idx):
        """Returns (pybedtools.Interval, labels)
        """
        row = self.df.iloc[idx]
        interval = pybedtools.create_interval_from_list([to_scalar(x) for x in row.iloc[:self.bed_columns]])

        if self.ignore_targets or self.n_tasks == 0:
            labels = {}
        else:
            labels = row.iloc[self.bed_columns:].values.astype(self.label_dtype)
        return interval, labels

    def __len__(self):
        return len(self.df)

    def get_targets(self):
        return self.df.iloc[:, self.bed_columns:].values.astype(self.label_dtype)


@kipoi_dataloader(override={"dependencies": deps, 'info.authors': package_authors})
class SeqStringDataset(Dataset):
    """
    info:
        doc: >
           Dataloader for a combination of fasta and tab-delimited input files such as bed files. The dataloader extracts
           regions from the fasta file as defined in the tab-delimited `intervals_file`. Returned sequences are of the type
           np.array([str]).
    args:
        intervals_file:
            doc: bed3+<columns> file path containing intervals + (optionally) labels
            example:
              url: https://raw.githubusercontent.com/kipoi/kipoiseq/master/tests/data/intervals_51bp.tsv
              md5: a76e47b3df87fd514860cf27fdc10eb4
        fasta_file:
            doc: Reference genome FASTA file path.
            example:
              url: https://raw.githubusercontent.com/kipoi/kipoiseq/master/tests/data/hg38_chr22_32000000_32300000.fa
              md5: 01320157a250a3d2eea63e89ecf79eba
        num_chr_fasta:
            doc: True, the the dataloader will make sure that the chromosomes don't start with chr.
        label_dtype:
            doc: None, datatype of the task labels taken from the intervals_file. Allowed - string', 'int', 'float', 'bool'
        auto_resize_len:
            doc: None, required sequence length.
        # max_seq_len:
        #     doc: maximum allowed sequence length
        # use_strand:
        #     doc: reverse-complement fasta sequence if bed file defines negative strand
        force_upper:
            doc: Force uppercase output of sequences
        ignore_targets:
            doc: if True, don't return any target variables
    output_schema:
        inputs:
            name: seq
            shape: ()
            doc: DNA sequence as string
            special_type: DNAStringSeq
            associated_metadata: ranges
        targets:
            shape: (None,)
            doc: (optional) values following the bed-entry - chr  start  end  target1   target2 ....
        metadata:
            ranges:
                type: GenomicRanges
                doc: Ranges describing inputs.seq
    postprocessing:
        variant_effects:
          bed_input:
            - intervals_file
    """

    def __init__(self,
                 intervals_file,
                 fasta_file,
                 num_chr_fasta=False,
                 label_dtype=None,
                 auto_resize_len=None,
                 # max_seq_len=None,
<<<<<<< HEAD
                 # use_strand=False,
                 force_upper=True):
=======
                 use_strand=False,
                 force_upper=True,
                 ignore_targets=False):
>>>>>>> 9648ea83

        self.num_chr_fasta = num_chr_fasta
        self.intervals_file = intervals_file
        self.fasta_file = fasta_file
        self.auto_resize_len = auto_resize_len
        # self.use_strand = use_strand
        self.force_upper = force_upper
        # self.max_seq_len = max_seq_len

        # if use_strand:
        #     # require a 6-column bed-file if strand is used
        #     bed_columns = 6
        # else:
        #     bed_columns = 3

        self.bed = BedDataset(self.intervals_file,
                              num_chr=self.num_chr_fasta,
<<<<<<< HEAD
                              bed_columns=3,
                              label_dtype=parse_dtype(label_dtype))
=======
                              label_dtype=parse_dtype(label_dtype),
                              ignore_targets=ignore_targets)
>>>>>>> 9648ea83
        self.fasta_extractors = None

    def __len__(self):
        return len(self.bed)

    def __getitem__(self, idx):
        if self.fasta_extractors is None:
            self.fasta_extractors = FastaStringExtractor(self.fasta_file, use_strand=False,  # self.use_strand,
                                                         force_upper=self.force_upper)

        interval, labels = self.bed[idx]

        if self.auto_resize_len:
            # automatically resize the sequence to cerat
            interval = resize_interval(interval, self.auto_resize_len, anchor='center')

        # QUESTION: @kromme - why to we need max_seq_len?
        # if self.max_seq_len is not None:
        #     assert interval.stop - interval.start <= self.max_seq_len

        # Run the fasta extractor and transform if necessary
        seq = self.fasta_extractors.extract(interval)

        return {
            "inputs": np.array(seq),
            "targets": labels,
            "metadata": {
                "ranges": GenomicRanges(interval.chrom, interval.start, interval.stop, str(idx))
            }
        }

    @classmethod
    def get_output_schema(cls):
        kwargs = default_kwargs(cls)
        ignore_targets = kwargs['ignore_targets']
        if ignore_targets:
            cls.output_schema.targets = None
        return cls.output_schema


# TODO - check lzamparo's dataloader:
# - https://github.com/kipoi/kipoiseq/issues/1#issuecomment-427412487
# - https://raw.githubusercontent.com/lzamparo/bindspace_revisions/master/deepbind/src/dataloader.py

# TODO - properly deal with samples outside


@kipoi_dataloader(override={"dependencies": deps, 'info.authors': package_authors})
class SeqDataset(Dataset):
    """
    info:
        doc: >
            Dataloader for a combination of fasta and tab-delimited input files such as bed files. The dataloader extracts
            regions from the fasta file as defined in the tab-delimited `intervals_file` and converts them into one-hot encoded
            format. Returned sequences are of the type np.array with the shape inferred from the arguments: `alphabet_axis`
            and `dummy_axis`.
    args:
        intervals_file:
            doc: bed3+<columns> file path containing intervals + (optionally) labels
            example:
              url: https://raw.githubusercontent.com/kipoi/kipoiseq/master/tests/data/intervals_51bp.tsv
              md5: a76e47b3df87fd514860cf27fdc10eb4
        fasta_file:
            doc: Reference genome FASTA file path.
            example:
              url: https://raw.githubusercontent.com/kipoi/kipoiseq/master/tests/data/hg38_chr22_32000000_32300000.fa
              md5: 01320157a250a3d2eea63e89ecf79eba
        num_chr_fasta:
            doc: True, the the dataloader will make sure that the chromosomes don't start with chr.
        label_dtype:
            doc: None, datatype of the task labels taken from the intervals_file. Allowed - string', 'int', 'float', 'bool'
        auto_resize_len:
            doc: None, required sequence length.
        # use_strand:
        #     doc: reverse-complement fasta sequence if bed file defines negative strand
        alphabet_axis:
            doc: axis along which the alphabet runs (e.g. A,C,G,T for DNA)
        dummy_axis:
            doc: defines in which dimension a dummy axis should be added. None if no dummy axis is required.
        alphabet:
            doc: >
                alphabet to use for the one-hot encoding. This defines the order of the one-hot encoding.
                Can either be a list or a string: 'DNA', 'RNA', 'AMINO_ACIDS'.
        dtype:
<<<<<<< HEAD
            doc: defines the numpy dtype of the returned array. 
=======
            doc: defines the numpy dtype of the returned array.
        ignore_targets:
            doc: if True, don't return any target variables
>>>>>>> 9648ea83

    output_schema:
        inputs:
            name: seq
            shape: (None, 4)
            doc: One-hot encoded DNA sequence
            special_type: DNASeq
            associated_metadata: ranges
        targets:
            shape: (None,)
            doc: (optional) values following the bed-entry - chr  start  end  target1   target2 ....
        metadata:
            ranges:
                type: GenomicRanges
                doc: Ranges describing inputs.seq
    postprocessing:
        variant_effects:
          bed_input:
            - intervals_file
    """

    def __init__(self,
                 intervals_file,
                 fasta_file,
                 num_chr_fasta=False,
                 label_dtype=None,
                 auto_resize_len=None,
                 # max_seq_len=None,
                 # use_strand=False,
                 alphabet_axis=1,
                 dummy_axis=None,
                 alphabet="ACGT",
                 ignore_targets=False,
                 dtype=None):
        # TODO - add disable target loading to manage the Basenji case

        # make sure the alphabet axis and the dummy axis are valid:
        assert alphabet_axis >= 0 and (alphabet_axis < 2 or (alphabet_axis <= 2 and dummy_axis is not None))
        assert dummy_axis is None or (dummy_axis >= 0 and dummy_axis <= 2 and alphabet_axis != dummy_axis)

        # transform parameters
        self.alphabet_axis = alphabet_axis
        self.dummy_axis = dummy_axis
        self.alphabet = parse_alphabet(alphabet)
        self.dtype = parse_type(dtype)

        # core dataset
        self.seq_string_dataset = SeqStringDataset(intervals_file, fasta_file, num_chr_fasta=num_chr_fasta,
                                                   label_dtype=label_dtype, auto_resize_len=auto_resize_len,
<<<<<<< HEAD
                                                   # use_strand=use_strand,
                                                   force_upper=True)
=======
                                                   use_strand=use_strand, force_upper=True,
                                                   ignore_targets=ignore_targets)

        if dummy_axis is not None and alphabet_axis == dummy_axis:
            raise ValueError("dummy_axis can't be the same as dummy_axis")
>>>>>>> 9648ea83

        # set the transform parameters correctly
        if dummy_axis is not None and dummy_axis < 2:
            # dummy axis is added somewhere in the middle, so the alphabet axis is at the end now
            existing_alphabet_axis = 2
        else:
            # alphabet axis stayed the same
            existing_alphabet_axis = 1

        # check if no swapping needed
        if existing_alphabet_axis == self.alphabet_axis:
            self.alphabet_axis = None

        # how to transform the input
        self.input_tranform = Compose([
            OneHot(self.alphabet, dtype=self.dtype),  # one-hot-encode
            DummyAxis(self.dummy_axis),  # optionally inject the dummy axis
            SwapAxes(existing_alphabet_axis, self.alphabet_axis),  # put the alphabet axis elsewhere
        ])

    def __len__(self):
        return len(self.seq_string_dataset)

    def __getitem__(self, idx):
        ret = self.seq_string_dataset[idx]
        ret['inputs'] = self.input_tranform(str(ret["inputs"]))
        return ret

    @classmethod
    def get_output_schema(cls):
        """Get the output schema. Overrides the default `cls.output_schema`
        """

        # override the parent method
        kwargs = default_kwargs(cls)
        n_channels = len(kwargs['alphabet'])
        seqlen = kwargs['auto_resize_len']
        dummy_axis = kwargs['dummy_axis']
        alphabet_axis = kwargs['alphabet_axis']
        ignore_targets = kwargs['ignore_targets']

        if ignore_targets:
            cls.output_schema.targets = None

        if dummy_axis is not None and alphabet_axis == dummy_axis:
            raise ValueError("dummy_axis can't be the same as dummy_axis")

        # default
        input_shape = (seqlen, n_channels)

        if dummy_axis is not None and dummy_axis < 2:
            # dummy axis is added somewhere in the middle, so the alphabet axis is at the end now
            existing_alphabet_axis = 2
        else:
            existing_alphabet_axis = 1

        if existing_alphabet_axis == alphabet_axis:
            alphabet_axis = None

        # inject the dummy axis
        if dummy_axis is not None:
            input_shape = input_shape[:dummy_axis] + (1,) + input_shape[dummy_axis:]

        # swap axes
        if alphabet_axis is not None:
            sh = list(input_shape)
            sh[alphabet_axis], sh[existing_alphabet_axis] = sh[existing_alphabet_axis], sh[alphabet_axis]
            input_shape = tuple(sh)

        # now, modify the input schema
        cls.output_schema.inputs.shape = input_shape
        return cls.output_schema<|MERGE_RESOLUTION|>--- conflicted
+++ resolved
@@ -218,14 +218,9 @@
                  label_dtype=None,
                  auto_resize_len=None,
                  # max_seq_len=None,
-<<<<<<< HEAD
                  # use_strand=False,
-                 force_upper=True):
-=======
-                 use_strand=False,
                  force_upper=True,
                  ignore_targets=False):
->>>>>>> 9648ea83
 
         self.num_chr_fasta = num_chr_fasta
         self.intervals_file = intervals_file
@@ -243,13 +238,9 @@
 
         self.bed = BedDataset(self.intervals_file,
                               num_chr=self.num_chr_fasta,
-<<<<<<< HEAD
                               bed_columns=3,
-                              label_dtype=parse_dtype(label_dtype))
-=======
                               label_dtype=parse_dtype(label_dtype),
                               ignore_targets=ignore_targets)
->>>>>>> 9648ea83
         self.fasta_extractors = None
 
     def __len__(self):
@@ -334,13 +325,9 @@
                 alphabet to use for the one-hot encoding. This defines the order of the one-hot encoding.
                 Can either be a list or a string: 'DNA', 'RNA', 'AMINO_ACIDS'.
         dtype:
-<<<<<<< HEAD
-            doc: defines the numpy dtype of the returned array. 
-=======
             doc: defines the numpy dtype of the returned array.
         ignore_targets:
             doc: if True, don't return any target variables
->>>>>>> 9648ea83
 
     output_schema:
         inputs:
@@ -390,16 +377,11 @@
         # core dataset
         self.seq_string_dataset = SeqStringDataset(intervals_file, fasta_file, num_chr_fasta=num_chr_fasta,
                                                    label_dtype=label_dtype, auto_resize_len=auto_resize_len,
-<<<<<<< HEAD
                                                    # use_strand=use_strand,
-                                                   force_upper=True)
-=======
-                                                   use_strand=use_strand, force_upper=True,
                                                    ignore_targets=ignore_targets)
 
         if dummy_axis is not None and alphabet_axis == dummy_axis:
             raise ValueError("dummy_axis can't be the same as dummy_axis")
->>>>>>> 9648ea83
 
         # set the transform parameters correctly
         if dummy_axis is not None and dummy_axis < 2:
